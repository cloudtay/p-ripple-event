--- conflicted
+++ resolved
@@ -29,15 +29,10 @@
     "ext-pcntl": "*",
     "ext-openssl": "*",
     "ext-curl": "*",
-<<<<<<< HEAD
-
-=======
->>>>>>> 2b462b09
     "revolt/event-loop": "^1.0",
     "symfony/http-foundation": "*",
     "guzzlehttp/guzzle": "*",
-    "psr/http-message": "*",
-
+    "psr/http-message": "*"
   },
   "require-dev": {
     "phpunit/phpunit": "^11.2",
