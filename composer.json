{
  "name": "cloudtay/p-ripple-core",
<<<<<<< HEAD
  "version": "v0.4.2",
=======
  "version": "v0.3.4",
>>>>>>> 4bdaf45a
  "license": "MIT",
  "autoload": {
    "psr-4": {
      "Psc\\": "src/",
      "P\\": "src/Supports/"
    },
    "files": [
      "src/functions.php"
    ]
  },
  "autoload-dev": {
    "psr-4": {
      "Tests\\": "tests/"
    }
  },
  "authors": [
    {
      "name": "cclilshy",
      "email": "jingnigg@gmail.com"
    }
  ],
  "require": {
    "php": ">=8.1",
    "ext-posix": "*",
    "ext-sockets": "*",
    "ext-pcntl": "*",
    "ext-openssl": "*",
    "revolt/event-loop": "^1.0",
    "symfony/http-foundation": "*",
    "guzzlehttp/guzzle": "*",
    "psr/http-message": "*"
  },
  "require-dev": {
    "ext-curl": "*",
    "ext-parallel": "*",
    "phpunit/phpunit": "^11.2",
    "friendsofphp/php-cs-fixer": "*"
  },
  "minimum-stability": "dev",
  "prefer-stable": true
}<|MERGE_RESOLUTION|>--- conflicted
+++ resolved
@@ -1,10 +1,6 @@
 {
   "name": "cloudtay/p-ripple-core",
-<<<<<<< HEAD
-  "version": "v0.4.2",
-=======
   "version": "v0.3.4",
->>>>>>> 4bdaf45a
   "license": "MIT",
   "autoload": {
     "psr-4": {
