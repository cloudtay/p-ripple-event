--- conflicted
+++ resolved
@@ -66,11 +66,7 @@
 
     if ($request->getMethod() === 'GET') {
         if ($request->getPathInfo() === '/') {
-<<<<<<< HEAD
             $response->setContent('Hello World!');
-=======
-            $response->setBody('Hello World!');
->>>>>>> 8da71ca5
             $response->respond();
         }
 
@@ -83,7 +79,6 @@
 
         if ($request->getPathInfo() === '/upload') {
             $template = '<!DOCTYPE html><html lang="en"><head><meta charset="UTF-8"><title>Upload</title></head><body><form action="/upload" method="post" enctype="multipart/form-data"><input type="file" name="file"><button type="submit">Upload</button></form></body>';
-<<<<<<< HEAD
             $response->setContent($template);
             $response->respond();
         }
@@ -100,23 +95,4 @@
 };
 
 $server->onRequest = $handler;
-=======
-            $response->setBody($template);
-            $response->respond();
-        }
-
-        if ($request->getPathInfo() === '/qq') {
-            $qq = await(P\Net::Http()->Guzzle()->getAsync(
-                'https://www.qq.com/'
-            ));
-
-            $response->setBody($qq->getBody()->getContents());
-            $response->respond();
-        }
-
-    }
-};
-
-$server->requestHandler = $handler;
->>>>>>> 8da71ca5
 run();