--- conflicted
+++ resolved
@@ -112,14 +112,12 @@
                 $client->setOption(SOL_SOCKET, SO_KEEPALIVE, 1);
 
                 /**
-<<<<<<< HEAD
                  * 设置发送低水位防止充盈内存
                  */
                 $client->setOption(SOL_SOCKET, SO_SNDLOWAT, 1024);
 
                 /**
-=======
->>>>>>> 8da71ca5
+
                  * CPU亲密度: 弃用的
                  */
                 //socket_set_option($clientSocket, SOL_SOCKET, SO_INCOMING_CPU, 1);
@@ -395,13 +393,8 @@
      */
     private function onRequest(Request $request, Response $response): void
     {
-<<<<<<< HEAD
         if (isset($this->onRequest)) {
             call_user_func_array($this->onRequest, [
-=======
-        if (isset($this->requestHandler)) {
-            call_user_func_array($this->requestHandler, [
->>>>>>> 8da71ca5
                 $request,
                 $response
             ]);
